--- conflicted
+++ resolved
@@ -1174,14 +1174,9 @@
 				D0C70EC516659333005AAD03 /* RACSubscriberExamples.m */,
 				D0C70EC7166595AD005AAD03 /* RACSubscriberSpec.m */,
 				88FC735A16114FFB00F8A774 /* RACSubscriptingAssignmentTrampolineSpec.m */,
-<<<<<<< HEAD
-				547DAFFA178F4E8B00DF3E5B /* RACSwitchSignalExamples.h */,
-				547DAFFB178F4E8B00DF3E5B /* RACSwitchSignalExamples.m */,
 				88302C2D1762C180003633BD /* RACTargetQueueSchedulerSpec.m */,
 				88302BFB1762A9E6003633BD /* RACTestExampleScheduler.h */,
 				88302BFC1762A9E6003633BD /* RACTestExampleScheduler.m */,
-=======
->>>>>>> dc7fb8f8
 				88442A321608A9AD00636B49 /* RACTestObject.h */,
 				88442A331608A9AD00636B49 /* RACTestObject.m */,
 				D02221611678910900DBD031 /* RACTupleSpec.m */,
