--- conflicted
+++ resolved
@@ -7,15 +7,9 @@
 	objects = {
 
 /* Begin PBXBuildFile section */
-<<<<<<< HEAD
-		1646747B17FFA0610036E30B /* UICollectionViewCell+RACSupport.h in Headers */ = {isa = PBXBuildFile; fileRef = 1668027817FE75E900C724B4 /* UICollectionViewCell+RACSupport.h */; settings = {ATTRIBUTES = (Public, ); }; };
-		1668028017FE75F900C724B4 /* UICollectionViewCell+RACSupport.m in Sources */ = {isa = PBXBuildFile; fileRef = 1668027917FE75E900C724B4 /* UICollectionViewCell+RACSupport.m */; };
-		1668028317FE775200C724B4 /* UICollectionViewCellRACSupportSpec.m in Sources */ = {isa = PBXBuildFile; fileRef = 1668028117FE774800C724B4 /* UICollectionViewCellRACSupportSpec.m */; };
-=======
-		1646747B17FFA0610036E30B /* UICollectionReusableView+RACSignalSupport.h in Headers */ = {isa = PBXBuildFile; fileRef = 1668027817FE75E900C724B4 /* UICollectionReusableView+RACSignalSupport.h */; settings = {ATTRIBUTES = (Public, ); }; };
-		1668028017FE75F900C724B4 /* UICollectionReusableView+RACSignalSupport.m in Sources */ = {isa = PBXBuildFile; fileRef = 1668027917FE75E900C724B4 /* UICollectionReusableView+RACSignalSupport.m */; };
+		1646747B17FFA0610036E30B /* UICollectionReusableView+RACSupport.h in Headers */ = {isa = PBXBuildFile; fileRef = 1668027817FE75E900C724B4 /* UICollectionReusableView+RACSupport.h */; settings = {ATTRIBUTES = (Public, ); }; };
+		1668028017FE75F900C724B4 /* UICollectionReusableView+RACSupport.m in Sources */ = {isa = PBXBuildFile; fileRef = 1668027917FE75E900C724B4 /* UICollectionReusableView+RACSupport.m */; };
 		1668028317FE775200C724B4 /* UICollectionReusableViewRACSupportSpec.m in Sources */ = {isa = PBXBuildFile; fileRef = 1668028117FE774800C724B4 /* UICollectionReusableViewRACSupportSpec.m */; };
->>>>>>> 140a34a4
 		1860F414177C91B500C7B3C9 /* UIKit.framework in Frameworks */ = {isa = PBXBuildFile; fileRef = 1860F413177C91B500C7B3C9 /* UIKit.framework */; };
 		1860F416177C91B500C7B3C9 /* Foundation.framework in Frameworks */ = {isa = PBXBuildFile; fileRef = 1860F415177C91B500C7B3C9 /* Foundation.framework */; };
 		1860F418177C91B500C7B3C9 /* CoreGraphics.framework in Frameworks */ = {isa = PBXBuildFile; fileRef = 1860F417177C91B500C7B3C9 /* CoreGraphics.framework */; };
@@ -680,15 +674,9 @@
 /* End PBXCopyFilesBuildPhase section */
 
 /* Begin PBXFileReference section */
-<<<<<<< HEAD
-		1668027817FE75E900C724B4 /* UICollectionViewCell+RACSupport.h */ = {isa = PBXFileReference; fileEncoding = 4; lastKnownFileType = sourcecode.c.h; path = "UICollectionViewCell+RACSupport.h"; sourceTree = "<group>"; };
-		1668027917FE75E900C724B4 /* UICollectionViewCell+RACSupport.m */ = {isa = PBXFileReference; fileEncoding = 4; lastKnownFileType = sourcecode.c.objc; path = "UICollectionViewCell+RACSupport.m"; sourceTree = "<group>"; };
-		1668028117FE774800C724B4 /* UICollectionViewCellRACSupportSpec.m */ = {isa = PBXFileReference; fileEncoding = 4; lastKnownFileType = sourcecode.c.objc; path = UICollectionViewCellRACSupportSpec.m; sourceTree = "<group>"; };
-=======
-		1668027817FE75E900C724B4 /* UICollectionReusableView+RACSignalSupport.h */ = {isa = PBXFileReference; fileEncoding = 4; lastKnownFileType = sourcecode.c.h; path = "UICollectionReusableView+RACSignalSupport.h"; sourceTree = "<group>"; };
-		1668027917FE75E900C724B4 /* UICollectionReusableView+RACSignalSupport.m */ = {isa = PBXFileReference; fileEncoding = 4; lastKnownFileType = sourcecode.c.objc; path = "UICollectionReusableView+RACSignalSupport.m"; sourceTree = "<group>"; };
+		1668027817FE75E900C724B4 /* UICollectionReusableView+RACSupport.h */ = {isa = PBXFileReference; fileEncoding = 4; lastKnownFileType = sourcecode.c.h; path = "UICollectionReusableView+RACSupport.h"; sourceTree = "<group>"; };
+		1668027917FE75E900C724B4 /* UICollectionReusableView+RACSupport.m */ = {isa = PBXFileReference; fileEncoding = 4; lastKnownFileType = sourcecode.c.objc; path = "UICollectionReusableView+RACSupport.m"; sourceTree = "<group>"; };
 		1668028117FE774800C724B4 /* UICollectionReusableViewRACSupportSpec.m */ = {isa = PBXFileReference; fileEncoding = 4; lastKnownFileType = sourcecode.c.objc; path = UICollectionReusableViewRACSupportSpec.m; sourceTree = "<group>"; };
->>>>>>> 140a34a4
 		1860F412177C91B500C7B3C9 /* ReactiveCocoa-iOS-UIKitTestHost.app */ = {isa = PBXFileReference; explicitFileType = wrapper.application; includeInIndex = 0; path = "ReactiveCocoa-iOS-UIKitTestHost.app"; sourceTree = BUILT_PRODUCTS_DIR; };
 		1860F413177C91B500C7B3C9 /* UIKit.framework */ = {isa = PBXFileReference; lastKnownFileType = wrapper.framework; name = UIKit.framework; path = Library/Frameworks/UIKit.framework; sourceTree = DEVELOPER_DIR; };
 		1860F415177C91B500C7B3C9 /* Foundation.framework */ = {isa = PBXFileReference; lastKnownFileType = wrapper.framework; name = Foundation.framework; path = Library/Frameworks/Foundation.framework; sourceTree = DEVELOPER_DIR; };
@@ -1399,7 +1387,6 @@
 			children = (
 				A1FCC3761567DED0008C9686 /* RACDelegateProxy.h */,
 				A1FCC3771567DED0008C9686 /* RACDelegateProxy.m */,
-<<<<<<< HEAD
 				557A4B58177648C7008EF796 /* UIActionSheet+RACSupport.h */,
 				557A4B59177648C7008EF796 /* UIActionSheet+RACSupport.m */,
 				ACB0EAF21797DDD400942FFC /* UIAlertView+RACSupport.h */,
@@ -1408,8 +1395,8 @@
 				27A887C81703DB4F00040001 /* UIBarButtonItem+RACSupport.m */,
 				5EE9A7911760D61300EAF5A2 /* UIButton+RACSupport.h */,
 				5EE9A7921760D61300EAF5A2 /* UIButton+RACSupport.m */,
-				1668027817FE75E900C724B4 /* UICollectionViewCell+RACSupport.h */,
-				1668027917FE75E900C724B4 /* UICollectionViewCell+RACSupport.m */,
+				1668027817FE75E900C724B4 /* UICollectionReusableView+RACSupport.h */,
+				1668027917FE75E900C724B4 /* UICollectionReusableView+RACSupport.m */,
 				88F4425F153DC0450097B4C3 /* UIControl+RACSupport.h */,
 				88F44260153DC0450097B4C3 /* UIControl+RACSupport.m */,
 				5F016DF217B10AA8002EEC69 /* UIControl+RACSupportPrivate.h */,
@@ -1436,44 +1423,6 @@
 				A1FCC27315666AA3008C9686 /* UITextView+RACSupport.m */,
 			);
 			name = "UIKit Extensions";
-=======
-				557A4B58177648C7008EF796 /* UIActionSheet+RACSignalSupport.h */,
-				557A4B59177648C7008EF796 /* UIActionSheet+RACSignalSupport.m */,
-				ACB0EAF21797DDD400942FFC /* UIAlertView+RACSignalSupport.h */,
-				ACB0EAF11797DDD400942FFC /* UIAlertView+RACSignalSupport.m */,
-				27A887C71703DB4F00040001 /* UIBarButtonItem+RACCommandSupport.h */,
-				27A887C81703DB4F00040001 /* UIBarButtonItem+RACCommandSupport.m */,
-				5EE9A7911760D61300EAF5A2 /* UIButton+RACCommandSupport.h */,
-				5EE9A7921760D61300EAF5A2 /* UIButton+RACCommandSupport.m */,
-				1668027817FE75E900C724B4 /* UICollectionReusableView+RACSignalSupport.h */,
-				1668027917FE75E900C724B4 /* UICollectionReusableView+RACSignalSupport.m */,
-				88F4425F153DC0450097B4C3 /* UIControl+RACSignalSupport.h */,
-				88F44260153DC0450097B4C3 /* UIControl+RACSignalSupport.m */,
-				5F016DF217B10AA8002EEC69 /* UIControl+RACSignalSupportPrivate.h */,
-				5F016DF317B10AA8002EEC69 /* UIControl+RACSignalSupportPrivate.m */,
-				5F70B2AD17AB1829009AEDF9 /* UIDatePicker+RACSignalSupport.h */,
-				5F70B2AE17AB1829009AEDF9 /* UIDatePicker+RACSignalSupport.m */,
-				1EC06B15173CB04000365258 /* UIGestureRecognizer+RACSignalSupport.h */,
-				1EC06B16173CB04000365258 /* UIGestureRecognizer+RACSignalSupport.m */,
-				554D9E5B181064E200F21262 /* UIRefreshControl+RACCommandSupport.h */,
-				554D9E5C181064E200F21262 /* UIRefreshControl+RACCommandSupport.m */,
-				5F70B2B617AB1856009AEDF9 /* UISegmentedControl+RACSignalSupport.h */,
-				5F70B2B717AB1856009AEDF9 /* UISegmentedControl+RACSignalSupport.m */,
-				5F70B2B817AB1856009AEDF9 /* UISlider+RACSignalSupport.h */,
-				5F70B2B917AB1856009AEDF9 /* UISlider+RACSignalSupport.m */,
-				5F70B2BA17AB1857009AEDF9 /* UIStepper+RACSignalSupport.h */,
-				5F70B2BB17AB1857009AEDF9 /* UIStepper+RACSignalSupport.m */,
-				5F70B2BC17AB1857009AEDF9 /* UISwitch+RACSignalSupport.h */,
-				5F70B2BD17AB1857009AEDF9 /* UISwitch+RACSignalSupport.m */,
-				D028DB85179E616700D1042F /* UITableViewCell+RACSignalSupport.h */,
-				D028DB86179E616700D1042F /* UITableViewCell+RACSignalSupport.m */,
-				88F44264153DCAC50097B4C3 /* UITextField+RACSignalSupport.h */,
-				88F44265153DCAC50097B4C3 /* UITextField+RACSignalSupport.m */,
-				A1FCC27215666AA3008C9686 /* UITextView+RACSignalSupport.h */,
-				A1FCC27315666AA3008C9686 /* UITextView+RACSignalSupport.m */,
-			);
-			name = "UIKit Support";
->>>>>>> 140a34a4
 			sourceTree = "<group>";
 		};
 		A1FCC36F15675466008C9686 /* Objective-C Runtime Extensions */ = {
@@ -1905,27 +1854,14 @@
 				D08FF280169A333400743C6D /* NSArray+RACSupport.h in Headers */,
 				4973429B18359F29005C25CB /* NSObject+RACKVOWrapper.h in Headers */,
 				D028DB75179E53CB00D1042F /* RACSerialDisposable.h in Headers */,
-<<<<<<< HEAD
 				D08FF281169A333400743C6D /* NSDictionary+RACSupport.h in Headers */,
 				D08FF282169A333400743C6D /* NSOrderedSet+RACSupport.h in Headers */,
 				D028DB87179E616700D1042F /* UITableViewCell+RACSupport.h in Headers */,
-				1646747B17FFA0610036E30B /* UICollectionViewCell+RACSupport.h in Headers */,
+				1646747B17FFA0610036E30B /* UICollectionReusableView+RACSupport.h in Headers */,
 				D08FF283169A333400743C6D /* NSSet+RACSupport.h in Headers */,
 				D08FF285169A333400743C6D /* UIControl+RACSupport.h in Headers */,
 				D08FF286169A333400743C6D /* UITextField+RACSupport.h in Headers */,
 				D08FF287169A333400743C6D /* UITextView+RACSupport.h in Headers */,
-=======
-				D08FF281169A333400743C6D /* NSDictionary+RACSequenceAdditions.h in Headers */,
-				D08FF282169A333400743C6D /* NSOrderedSet+RACSequenceAdditions.h in Headers */,
-				D028DB87179E616700D1042F /* UITableViewCell+RACSignalSupport.h in Headers */,
-				1646747B17FFA0610036E30B /* UICollectionReusableView+RACSignalSupport.h in Headers */,
-				D08FF283169A333400743C6D /* NSSet+RACSequenceAdditions.h in Headers */,
-				D08FF284169A333400743C6D /* NSString+RACSequenceAdditions.h in Headers */,
-				D013A3F01807B9690072B6CE /* RACDynamicSignal.h in Headers */,
-				D08FF285169A333400743C6D /* UIControl+RACSignalSupport.h in Headers */,
-				D08FF286169A333400743C6D /* UITextField+RACSignalSupport.h in Headers */,
-				D08FF287169A333400743C6D /* UITextView+RACSignalSupport.h in Headers */,
->>>>>>> 140a34a4
 				D08FF289169A333400743C6D /* NSObject+RACPropertySubscribing.h in Headers */,
 				5F773DEB169B46670023069D /* NSEnumerator+RACSupport.h in Headers */,
 				D077A16E169B740200057BB1 /* RACEvent.h in Headers */,
@@ -2309,13 +2245,8 @@
 			isa = PBXSourcesBuildPhase;
 			buildActionMask = 2147483647;
 			files = (
-<<<<<<< HEAD
-				1668028317FE775200C724B4 /* UICollectionViewCellRACSupportSpec.m in Sources */,
+				1668028317FE775200C724B4 /* UICollectionReusableViewRACSupportSpec.m in Sources */,
 				5564537F18107203002BD2E4 /* RACControlActionExamples.m in Sources */,
-=======
-				1668028317FE775200C724B4 /* UICollectionReusableViewRACSupportSpec.m in Sources */,
-				5564537F18107203002BD2E4 /* RACControlCommandExamples.m in Sources */,
->>>>>>> 140a34a4
 				D0F117CC179F0B97006CE68F /* UITableViewCellRACSupportSpec.m in Sources */,
 				1860F44F177C958300C7B3C9 /* UITextFieldRACSupportSpec.m in Sources */,
 				1860F450177C958900C7B3C9 /* UITextViewRACSupportSpec.m in Sources */,
@@ -2558,12 +2489,7 @@
 				881E86A51669304800667F7B /* RACCompoundDisposable.m in Sources */,
 				881E87AF16695C5600667F7B /* RACQueueScheduler.m in Sources */,
 				881E87B516695EDF00667F7B /* RACImmediateScheduler.m in Sources */,
-<<<<<<< HEAD
-				1668028017FE75F900C724B4 /* UICollectionViewCell+RACSupport.m in Sources */,
-=======
-				1668028017FE75F900C724B4 /* UICollectionReusableView+RACSignalSupport.m in Sources */,
-				881E87C71669636000667F7B /* RACSubscriptionScheduler.m in Sources */,
->>>>>>> 140a34a4
+				1668028017FE75F900C724B4 /* UICollectionReusableView+RACSupport.m in Sources */,
 				5F45A888168CFA3E00B58A2B /* RACKVOChannel.m in Sources */,
 				D028DB77179E53CB00D1042F /* RACSerialDisposable.m in Sources */,
 				5F6FE8561692568A00A8D7A6 /* RACChannel.m in Sources */,
