--- conflicted
+++ resolved
@@ -42,28 +42,13 @@
 	NSCParameterAssert(scheduler != nil);
 
 	RACReplaySubject *subject = [RACReplaySubject subject];
-<<<<<<< HEAD
+
 	[[[self
 		rac_contentsOfURL:URL options:options]
 		subscribeOn:scheduler]
 		subscribe:subject];
 
-=======
-	[subject setNameWithFormat:@"+rac_readContentsOfURL: %@ options: %lu scheduler: %@", URL, (unsigned long)options, scheduler];
-	
-	[scheduler schedule:^{
-		NSError *error = nil;
-		NSData *data = [[NSData alloc] initWithContentsOfURL:URL options:options error:&error];
-		if (data == nil) {
-			[subject sendError:error];
-		} else {
-			[subject sendNext:data];
-			[subject sendCompleted];
-		}
-	}];
-	
->>>>>>> fc9cd5ad
-	return subject;
+	return [subject setNameWithFormat:@"+rac_readContentsOfURL: %@ options: %lu scheduler: %@", URL, (unsigned long)options, scheduler];
 }
 
 @end
