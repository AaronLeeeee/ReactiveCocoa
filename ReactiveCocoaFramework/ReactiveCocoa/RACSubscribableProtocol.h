--- conflicted
+++ resolved
@@ -71,11 +71,6 @@
 // Convenience method to subscribe to `error` and `completed` events.
 - (RACDisposable *)subscribeError:(void (^)(NSError *error))errorBlock completed:(void (^)(void))completedBlock;
 
-<<<<<<< HEAD
-=======
-// Transform each `next` value by calling the given block.
-- (RACSubscribable *)select:(id (^)(id x))selectBlock;
-
 // For each value sent on the receiving subscribable, the given object is sent
 // on the returned subscribable.
 //
@@ -83,9 +78,8 @@
 //
 // Returns a subscribable that sends the given object for each value sent on the
 // receiver.
-- (RACSubscribable *)mapReplace:(id)object;
-
->>>>>>> 3c4632e3
+- (id<RACSubscribable>)mapReplace:(id)object;
+
 // Injects the given object weakly into the receiver's stream. The returned 
 // subscribable sends a tuple where the first object is the value received by
 // the receiver subscribable and the second is the weak object.
