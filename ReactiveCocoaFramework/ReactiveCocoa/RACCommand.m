--- conflicted
+++ resolved
@@ -181,7 +181,6 @@
 	return [super automaticallyNotifiesObserversForKey:key];
 }
 
-<<<<<<< HEAD
 @end
 
 @implementation RACCommand (Deprecated)
@@ -193,28 +192,6 @@
 	return [self addActionBlock:signalBlock];
 }
 
-- (void)sendNext:(id)value {
-	[self.values sendNext:value];
-}
-
-- (void)sendError:(NSError *)error {
-	[self.values sendError:error];
-}
-
-- (void)sendCompleted {
-	[self.values sendCompleted];
-}
-
-- (void)didSubscribeWithDisposable:(RACDisposable *)disposable {
-	[self.values didSubscribeWithDisposable:disposable];
-}
-
-+ (instancetype)subject {
-	return [self command];
-}
-
 #pragma clang diagnostic pop
 
-=======
->>>>>>> cbf43c2d
 @end