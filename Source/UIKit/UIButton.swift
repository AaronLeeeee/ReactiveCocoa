--- conflicted
+++ resolved
@@ -15,33 +15,20 @@
     /// previous action is removed as a target. This also binds the enabled state of the
     /// action to the `rex_enabled` property on the button.
     public var rex_pressed: MutableProperty<CocoaAction> {
-<<<<<<< HEAD
-        return associatedObject(self, key: &pressed, initial: { _ in
-=======
-        return associatedObject(self, &pressed, { [weak self] _ in
->>>>>>> 18f4f76b
+        return associatedObject(self, key: &pressed, initial: { [weak self] _ in
             let initial = CocoaAction.rex_disabled
             let property = MutableProperty(initial)
 
             property.producer
-<<<<<<< HEAD
                 .combinePrevious(initial)
                 .start(next: { previous, next in
-                    self.removeTarget(previous, action: CocoaAction.selector, forControlEvents: .TouchUpInside)
-                    self.addTarget(next, action: CocoaAction.selector, forControlEvents: .TouchUpInside)
+                    self?.removeTarget(previous, action: CocoaAction.selector, forControlEvents: .TouchUpInside)
+                    self?.addTarget(next, action: CocoaAction.selector, forControlEvents: .TouchUpInside)
                 })
 
-            self.rex_enabled <~ property.producer.flatMap(.Latest) { $0.rex_enabledProducer }
-=======
-                |> combinePrevious(initial)
-                |> start { previous, next in
-                    self?.removeTarget(previous, action: CocoaAction.selector, forControlEvents: .TouchUpInside)
-                    self?.addTarget(next, action: CocoaAction.selector, forControlEvents: .TouchUpInside)
-                }
             if let strongSelf = self {
-                strongSelf.rex_enabled <~ property.producer |> flatMap(.Latest) { $0.rex_enabledProducer }
+                strongSelf.rex_enabled <~ property.producer.flatMap(.Latest) { $0.rex_enabledProducer }
             }
->>>>>>> 18f4f76b
             return property
         })
     }
