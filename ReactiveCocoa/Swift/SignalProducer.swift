--- conflicted
+++ resolved
@@ -248,6 +248,30 @@
 	}
 }
 
+private struct BufferState<T, Error: ErrorType> {
+	// All values in the buffer.
+	var values: [T] = []
+
+	// Any terminating event sent to the buffer.
+	//
+	// This will be nil if termination has not occurred.
+	var terminationEvent: Event<T, Error>?
+
+	// The observers currently attached to the buffered producer, or nil if the
+	// producer was terminated.
+	var observers: Bag<Signal<T, Error>.Observer>? = Bag()
+
+	// Appends a new value to the buffer, trimming it down to the given capacity
+	// if necessary.
+	mutating func addValue(value: T, upToCapacity capacity: Int) {
+		values.append(value)
+
+		while values.count > capacity {
+			values.removeAtIndex(0)
+		}
+	}
+}
+
 public protocol SignalProducerType {
 	/// The type of values being sent on the producer
 	typealias T
@@ -544,7 +568,6 @@
 	}
 }
 
-<<<<<<< HEAD
 extension SignalProducer where T: OptionalType {
 	/// Unwraps non-`nil` values and forwards them on the returned signal, `nil`
 	/// values are dropped.
@@ -552,44 +575,6 @@
 	public func ignoreNil() -> SignalProducer<T.T, E> {
 		return lift { $0.ignoreNil() }
 	}
-=======
-private struct BufferState<T, Error: ErrorType> {
-	// All values in the buffer.
-	var values: [T] = []
-
-	// Any terminating event sent to the buffer.
-	//
-	// This will be nil if termination has not occurred.
-	var terminationEvent: Event<T, Error>?
-
-	// The observers currently attached to the buffered producer, or nil if the
-	// producer was terminated.
-	var observers: Bag<Signal<T, Error>.Observer>? = Bag()
-
-	// Appends a new value to the buffer, trimming it down to the given capacity
-	// if necessary.
-	mutating func addValue(value: T, upToCapacity capacity: Int) {
-		values.append(value)
-
-		while values.count > capacity {
-			values.removeAtIndex(0)
-		}
-	}
-}
-
-/// Applies a Signal operator to a SignalProducer (equivalent to
-/// SignalProducer.lift).
-///
-/// This will create a new SignalProducer which will apply the given Signal
-/// operator to _every_ created Signal, just as if the operator had been applied
-/// to each Signal yielded from start().
-///
-/// Example:
-///
-/// 	let filteredProducer = intProducer |> filter { num in num % 2 == 0 }
-public func |> <T, E, U, F>(producer: SignalProducer<T, E>, transform: Signal<T, E> -> Signal<U, F>) -> SignalProducer<U, F> {
-	return producer.lift(transform)
->>>>>>> 556ffdf9
 }
 
 extension SignalProducer where T: EventType, E: NoErrorType {
