--- conflicted
+++ resolved
@@ -239,22 +239,14 @@
 
 				scheduler.scheduleAfter(15) { [weak scheduler] in
 					string += "bar"
-<<<<<<< HEAD
-					expect(Thread.isMainThread()) == true
-=======
-					expect(NSThread.isMainThread()) == true
-					expect(scheduler?.currentDate).to(beCloseTo(startDate.dateByAddingTimeInterval(15), within: dateComparisonDelta))
->>>>>>> 67bf885a
+					expect(Thread.isMainThread()) == true
+					expect(scheduler?.currentDate).to(beCloseTo(startDate.addingTimeInterval(15), within: dateComparisonDelta))
 				}
 
 				scheduler.scheduleAfter(5) { [weak scheduler] in
 					string += "foo"
-<<<<<<< HEAD
-					expect(Thread.isMainThread()) == true
-=======
-					expect(NSThread.isMainThread()) == true
-					expect(scheduler?.currentDate).to(beCloseTo(startDate.dateByAddingTimeInterval(5), within: dateComparisonDelta))
->>>>>>> 67bf885a
+					expect(Thread.isMainThread()) == true
+					expect(scheduler?.currentDate).to(beCloseTo(startDate.addingTimeInterval(5), within: dateComparisonDelta))
 				}
 
 				expect(string) == ""
